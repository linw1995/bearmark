name: "CI"

on:
  pull_request:
  push:
    branches: ["main"]
  schedule:
    # Run every Friday at 00:00 UTC
    - cron: "0 0 * * 5"
env:
  CARGO_TERM_COLOR: always

jobs:
  lint:
    runs-on: ubuntu-latest
    steps:
      - uses: actions/checkout@v4
      - uses: ./.github/actions/setup-nix

      - name: Run lints
        run: |
          ./scripts/cli.sh lint

  test:
    needs:
      - lint
    runs-on: ubuntu-latest
    services:
      db:
        image: postgres:12
        env:
          POSTGRES_USER: postgres
          POSTGRES_PASSWORD: example
          POSTGRES_DB: bearmark
        options: >-
          --health-cmd pg_isready
          --health-interval 10s
          --health-timeout 5s
          --health-retries 5
        ports:
          - 5432:5432

    steps:
      - uses: actions/checkout@v4
<<<<<<< HEAD
      - uses: ./.github/actions/setup-nix

=======
      - name: Install dependencies
        run: |
          sudo apt install -yq \
            build-essential \
            libssl-dev \
            pkg-config
      - uses: actions-rust-lang/setup-rust-toolchain@v1
        with:
          components: clippy, rustfmt
      - name: Run sccache-cache
        uses: mozilla-actions/sccache-action@v0.0.9
      - name: cargo-install cargo-tarpaulin
        uses: baptiste0928/cargo-install@v3
        with:
          crate: cargo-tarpaulin
          git: https://github.com/xd009642/tarpaulin.git
          branch: develop
      - name: cargo-install diesel_cli
        uses: baptiste0928/cargo-install@v3
        with:
          crate: diesel_cli
          features: postgres
          args: --no-default-features
>>>>>>> 708c4877
      - name: Setup
        run: |
          ./scripts/cli.sh setup
        env:
          DATABASE_URL: postgres://postgres:example@localhost:5432/bearmark

      - name: Run tests
        run: |
          ./scripts/cli.sh coverage-xml
        env:
          RUST_LOG: bearmark=debug,rocket=info
          BM_DATABASES: "{main={url=\"postgres://postgres:example@localhost:5432/bearmark\"}}"

      - name: Upload to codecov.io
        uses: codecov/codecov-action@v4
        with:
          file: ./cobertura.xml
          token: ${{secrets.CODECOV_TOKEN}} # not required for public repos
          fail_ci_if_error: ${{ github.actor != 'dependabot[bot]' }}<|MERGE_RESOLUTION|>--- conflicted
+++ resolved
@@ -42,10 +42,7 @@
 
     steps:
       - uses: actions/checkout@v4
-<<<<<<< HEAD
-      - uses: ./.github/actions/setup-nix
 
-=======
       - name: Install dependencies
         run: |
           sudo apt install -yq \
@@ -69,7 +66,6 @@
           crate: diesel_cli
           features: postgres
           args: --no-default-features
->>>>>>> 708c4877
       - name: Setup
         run: |
           ./scripts/cli.sh setup
